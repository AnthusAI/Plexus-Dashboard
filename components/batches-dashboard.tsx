"use client"

import React, { useState, useEffect, useRef, useCallback } from "react"
import { Button } from "@/components/ui/button"
import { dataClient, listFromModel, getFromModel } from '@/utils/data-operations'
import type { Schema } from "@/amplify/data/resource"
import type { ModelListResult, AmplifyGetResult } from "@/types/shared"
import {
  Table,
  TableBody,
  TableCell,
  TableHead,
  TableHeader,
  TableRow,
} from "@/components/ui/table"
import {
  DropdownMenu,
  DropdownMenuContent,
  DropdownMenuItem,
  DropdownMenuTrigger,
} from "@/components/ui/dropdown-menu"
import { 
  Activity,
  MoreHorizontal,
  PlayCircle,
  StopCircle,
  AlertCircle
} from "lucide-react"
import { CardButton } from "@/components/CardButton"
import { format, formatDistanceToNow } from "date-fns"
import { observeQueryFromModel } from "@/utils/amplify-helpers"
import { useMediaQuery } from "../hooks/use-media-query"
import BatchJobTask from "@/components/BatchJobTask"
import { Subscription } from 'rxjs'
import { ProgressBar } from "@/components/ui/progress-bar"
import { Badge } from "@/components/ui/badge"

const ACCOUNT_KEY = 'call-criteria'

async function listAccounts(): Promise<ModelListResult<Schema['Account']['type']>> {
  return listFromModel<Schema['Account']['type']>(
    'Account',
    { key: { eq: ACCOUNT_KEY } }
  )
}

async function listBatchJobs(accountId: string): Promise<ModelListResult<Schema['BatchJob']['type']>> {
  return listFromModel<Schema['BatchJob']['type']>(
    'BatchJob',
    { accountId: { eq: accountId } }
  )
}

interface ScorecardData {
  id: string;
  name: string;
}

interface ScoreData {
  id: string;
  name: string;
}

type BatchJobType = Omit<Schema['BatchJob']['type'], 'scorecard' | 'score'> & {
  scorecard?: {
    id: string;
    name: string;
  } | null;
  score?: {
    id: string;
    name: string;
  } | null;
  batchId: string;
  modelProvider: string;
  modelName: string;
  scoringJobCountCache?: number | null;
};

interface BatchJobWithCount extends Omit<Schema['BatchJob']['type'], 'scorecard' | 'score'> {
  scorecard?: {
    id: string;
    name: string;
  } | null;
  score?: {
    id: string;
    name: string;
  } | null;
  scoringJobsCount: number;
}

interface BatchJobListResponse {
  data: BatchJobType[];
}

interface ScoringJobListResponse {
  data: Schema['ScoringJob']['type'][];
}

function getProgressPercentage(job: BatchJobWithCount): number {
  if (!job.scoringJobCountCache) return 0
  return Math.round((job.completedRequests || 0) / job.scoringJobCountCache * 100)
}

function getStatusIcon(status: string): JSX.Element {
  switch (status.toUpperCase()) {
    case 'RUNNING':
      return <PlayCircle className="h-4 w-4 text-primary animate-pulse" />
    case 'COMPLETED':
      return <StopCircle className="h-4 w-4 text-success" />
    case 'FAILED':
      return <AlertCircle className="h-4 w-4 text-destructive" />
    default:
      return <Activity className="h-4 w-4 text-muted-foreground" />
  }
}

function formatTimeAgo(dateStr?: string | null): string {
  if (!dateStr) return 'Not started'
  try {
    const date = new Date(dateStr)
    if (isNaN(date.getTime())) return 'Invalid date'
    return formatDistanceToNow(date, { addSuffix: true })
  } catch (error) {
    console.error('Error formatting date:', error)
    return 'Invalid date'
  }
}

async function getScorecard(id: string): Promise<AmplifyGetResult<Schema['Scorecard']['type']>> {
  if (!dataClient.models.Scorecard) {
    throw new Error('Scorecard model not found in client')
  }
  return dataClient.models.Scorecard.get({ id })
}

async function getScore(id: string): Promise<AmplifyGetResult<Schema['Score']['type']>> {
  if (!dataClient.models.Score) {
    throw new Error('Score model not found in client')
  }
  return dataClient.models.Score.get({ id })
}

const mapBatchJob = async (job: BatchJobType): Promise<BatchJobWithCount> => {
  let scorecardData: ScorecardData | null = null;
  let scoreData: ScoreData | null = null;

  if (job.scorecardId) {
    try {
      const scorecardResult = await getScorecard(job.scorecardId);
      if (scorecardResult?.data) {
        scorecardData = {
          id: scorecardResult.data.id,
          name: scorecardResult.data.name
        };
      }
    } catch (err) {
      console.error('Error fetching scorecard:', err);
    }
  }

  if (job.scoreId) {
    try {
      const scoreResult = await getScore(job.scoreId);
      if (scoreResult?.data) {
        scoreData = {
          id: scoreResult.data.id,
          name: scoreResult.data.name
        };
      }
    } catch (err) {
      console.error('Error fetching score:', err);
    }
  }

  return {
    id: job.id,
    type: job.type,
    status: job.status,
    startedAt: job.startedAt,
    estimatedEndAt: job.estimatedEndAt,
    completedAt: job.completedAt,
    completedRequests: job.completedRequests,
    failedRequests: job.failedRequests,
    errorMessage: job.errorMessage,
    errorDetails: job.errorDetails,
    accountId: job.accountId,
    scorecardId: job.scorecardId,
    scoreId: job.scoreId,
    modelProvider: job.modelProvider,
    modelName: job.modelName,
    scoringJobCountCache: job.scoringJobCountCache,
    createdAt: job.createdAt,
    updatedAt: job.updatedAt,
    scoringJobsCount: job.scoringJobCountCache || 0,
    scorecard: scorecardData,
    score: scoreData
  };
};

const BATCH_JOB_SUBSCRIPTION = `
  subscription OnBatchJobChange($accountId: String!) {
    onBatchJobChange(accountId: $accountId) {
      id
      type
      status
      startedAt
      estimatedEndAt
      completedAt
      totalRequests
      completedRequests
      failedRequests
      errorMessage
      errorDetails
      accountId
      scorecardId
      scoreId
      modelProvider
      modelName
      scoringJobCountCache
      createdAt
      updatedAt
    }
  }
`;

interface SubscriptionResponse {
  items: Schema['BatchJob']['type'][];
}

interface BatchJob {
  id: string
  type: string
  status: string
  accountId: string
  batchId: string
  completedRequests?: number
  scoringJobCountCache: number
  startedAt?: string
  modelProvider?: string
  modelName?: string
  parameters?: Record<string, any>
  createdAt: string
  updatedAt: string
}

// Add these type definitions at the top of the file
import { Schema } from '@/amplify/data/resource'
type BatchJobType = Schema['BatchJob']['Type']
type SubscriptionMessage = {
  data: BatchJobType
  errors?: Array<{ message: string }>
}

export default function BatchesDashboard() {
<<<<<<< HEAD
  const [batchJobs, setBatchJobs] = useState<BatchJob[]>([])
=======
  const [batchJobs, setBatchJobs] = useState<BatchJobWithCount[]>([])
>>>>>>> c1192ec2
  const [isLoading, setIsLoading] = useState(true)
  const [accountId, setAccountId] = useState<string | null>(null)
  const [error, setError] = useState<Error | null>(null)
  const [selectedBatchJob, setSelectedBatchJob] = useState<BatchJobWithCount | null>(null)
  const [isFullWidth, setIsFullWidth] = useState(false)
  const [leftPanelWidth, setLeftPanelWidth] = useState(50)
  const isNarrowViewport = useMediaQuery('(max-width: 768px)')
  const [subscription, setSubscription] = useState<{ unsubscribe: () => void } | null>(null)
  const containerRef = useRef<HTMLDivElement>(null)
  const dragStateRef = useRef<{
    isDragging: boolean
    startX: number
    startWidth: number
  }>({
    isDragging: false,
    startX: 0,
    startWidth: 50
  })
  const [subscriptions, setSubscriptions] = useState<Subscription[]>([]);

  const handleDragStart = useCallback((e: React.MouseEvent<HTMLDivElement>) => {
    e.preventDefault()
    dragStateRef.current = {
      isDragging: true,
      startX: e.clientX,
      startWidth: leftPanelWidth
    }
    document.addEventListener('mousemove', handleDragMove)
    document.addEventListener('mouseup', handleDragEnd)
  }, [leftPanelWidth])

  const handleDragMove = useCallback((e: MouseEvent) => {
    if (!dragStateRef.current.isDragging || !containerRef.current) return

    const containerWidth = containerRef.current.offsetWidth
    const deltaX = e.clientX - dragStateRef.current.startX
    const newWidthPercent = (dragStateRef.current.startWidth * 
      containerWidth / 100 + deltaX) / containerWidth * 100

    // Constrain width between 20% and 80%
    const constrainedWidth = Math.min(Math.max(newWidthPercent, 20), 80)
    setLeftPanelWidth(constrainedWidth)
  }, [])

  const handleDragEnd = useCallback(() => {
    dragStateRef.current.isDragging = false
    document.removeEventListener('mousemove', handleDragMove)
    document.removeEventListener('mouseup', handleDragEnd)
  }, [])

  useEffect(() => {
<<<<<<< HEAD
    // Define subscription type
    type SubscriptionCleanup = {
      unsubscribe: () => void;
    }
    
    let subscription: SubscriptionCleanup | null = null
=======
    const handleKeyDown = (event: KeyboardEvent) => {
      if (selectedBatchJob && event.key === 'Escape') {
        setSelectedBatchJob(null)
        setIsFullWidth(false)
      }
    }

    window.addEventListener('keydown', handleKeyDown)
    return () => window.removeEventListener('keydown', handleKeyDown)
  }, [selectedBatchJob])

  const handleActionClick = (e: React.MouseEvent<HTMLButtonElement>) => {
    e.stopPropagation()
  }
>>>>>>> c1192ec2

  useEffect(() => {
    let subscriptions: { unsubscribe: () => void }[] = [];

    const setupRealTimeSync = async () => {
      try {
<<<<<<< HEAD
        const [accountResult, initialBatchJobs] = await Promise.all([
          listFromModel<Schema['Account']['type']>(
            client.models.Account, 
            { key: { eq: ACCOUNT_KEY } }
          ),
          listFromModel<BatchJob>(client.models.BatchJob)
        ])

        if (accountResult.data.length > 0) {
          const foundAccountId = accountResult.data[0].id
          setAccountId(foundAccountId)
          
          setBatchJobs(initialBatchJobs.data.filter(b => 
            b.accountId === foundAccountId
          ))
          setIsLoading(false)

          console.log('Setting up subscriptions for BatchJobs with filter:', {
            accountId: foundAccountId
          })

          const handleBatchUpdate = (message: SubscriptionMessage) => {
            console.log('Received batch update:', message)
            // Refresh the full list when we get an update
            listFromModel<BatchJob>(
              client.models.BatchJob
            ).then(result => {
              const items = result.data
              console.log('Refreshed batch jobs:', items)
              setBatchJobs(items.filter(item => 
                item && item.accountId === foundAccountId
              ))
            })
          }

          // Subscribe to onCreate with proper typing
          const createSub = client.models.BatchJob.onCreate().subscribe({
            next: (message: SubscriptionMessage) => handleBatchUpdate(message),
            error: (error: Error) => {
              console.error('onCreate subscription error:', error)
              setError(error)
            }
          })

          // Subscribe to onUpdate with proper typing
          const updateSub = client.models.BatchJob.onUpdate().subscribe({
            next: (message: SubscriptionMessage) => handleBatchUpdate(message),
            error: (error: Error) => {
              console.error('onUpdate subscription error:', error)
              setError(error)
            }
          })

          // Subscribe to onDelete with proper typing
          const deleteSub = client.models.BatchJob.onDelete().subscribe({
            next: (message: SubscriptionMessage) => handleBatchUpdate(message),
            error: (error: Error) => {
              console.error('onDelete subscription error:', error)
              setError(error)
            }
          })

          subscription = {
            unsubscribe: () => {
              console.log('Cleaning up subscriptions')
              createSub.unsubscribe()
              updateSub.unsubscribe()
              deleteSub.unsubscribe()
            }
          }

          console.log('Subscriptions setup complete')
        } else {
          setIsLoading(false)
=======
        const { data: accounts } = await listAccounts();
        if (accounts.length === 0) {
          setIsLoading(false);
          return;
        }

        const foundAccountId = accounts[0].id;
        setAccountId(foundAccountId);

        // Initial data fetch
        const { data: batchJobModels } = await listBatchJobs(foundAccountId);
        
        // Transform the batch jobs before setting state
        const transformedJobs: BatchJobWithCount[] = batchJobModels.map(job => ({
          ...job,
          scorecard: null, // Will be populated later if needed
          score: null, // Will be populated later if needed
          scoringJobsCount: job.scoringJobCountCache || 0
        }));
        
        setBatchJobs(transformedJobs);
        setIsLoading(false);

        console.log('Setting up subscriptions for BatchJobs with filter:', {
          accountId: foundAccountId
        });

        const handleBatchUpdate = (data: any) => {
          console.log('Received batch update:', data);
          // Refresh the full list when we get an update
          listBatchJobs(foundAccountId).then(result => {
            console.log('Refreshed batch jobs:', result.data);
            const transformedJobs: BatchJobWithCount[] = result.data.map(job => ({
              ...job,
              scorecard: null,
              score: null,
              scoringJobsCount: job.scoringJobCountCache || 0
            }));
            setBatchJobs(transformedJobs);
          });
        };

        if (dataClient.models.BatchJob) {
          // Subscribe to onCreate
          const createSub = dataClient.models.BatchJob.onCreate().subscribe({
            next: handleBatchUpdate,
            error: (error: Error) => {
              console.error('onCreate subscription error:', error);
              setError(error);
            }
          });

          // Subscribe to onUpdate
          const updateSub = dataClient.models.BatchJob.onUpdate().subscribe({
            next: handleBatchUpdate,
            error: (error: Error) => {
              console.error('onUpdate subscription error:', error);
              setError(error);
            }
          });

          // Subscribe to onDelete
          const deleteSub = dataClient.models.BatchJob.onDelete().subscribe({
            next: handleBatchUpdate,
            error: (error: Error) => {
              console.error('onDelete subscription error:', error);
              setError(error);
            }
          });

          subscriptions.push(createSub);
          subscriptions.push(updateSub);
          subscriptions.push(deleteSub);

          console.log('Subscriptions setup complete');
>>>>>>> c1192ec2
        }

      } catch (error) {
        console.error('Error in setupRealTimeSync:', error);
        setIsLoading(false);
        setError(error instanceof Error ? error : new Error('Unknown error'));
      }
    };

    setupRealTimeSync();

    return () => {
<<<<<<< HEAD
      if (subscription) {
        console.log('Cleaning up subscription')
        subscription.unsubscribe()
      }
    }
  }, [])
=======
      console.log('Cleaning up subscriptions');
      subscriptions.forEach(sub => sub.unsubscribe());
    };
  }, []);
>>>>>>> c1192ec2

  const handleBatchJobClick = (job: BatchJobWithCount) => {
    setSelectedBatchJob(job)
  }

<<<<<<< HEAD
  const getProgressPercentage = (job: BatchJob) => {
    if (!job.scoringJobCountCache) return 0
    return Math.round((job.completedRequests || 0) / job.scoringJobCountCache * 100)
=======
  const handleBatchJobClose = () => {
    setSelectedBatchJob(null)
    setIsFullWidth(false)
>>>>>>> c1192ec2
  }

  if (isLoading) {
    return <div>Loading...</div>
  }

  if (error) {
    return <div>Error: {error.message}</div>
  }

  return (
    <div className="h-full flex flex-col" ref={containerRef}>
      <div className={`flex ${isNarrowViewport ? 'flex-col' : ''} flex-1 h-full w-full`}>
        <div 
          className={`
            flex flex-col
            ${isFullWidth ? 'hidden' : ''} 
            ${(!selectedBatchJob || !isNarrowViewport) ? 'flex h-full' : 'hidden'}
            ${(!selectedBatchJob || isNarrowViewport) ? 'w-full' : ''}
          `}
          style={!isNarrowViewport && selectedBatchJob && !isFullWidth ? {
            width: `${leftPanelWidth}%`
          } : undefined}
        >
          <div className="p-2">
            <div className="flex items-center justify-between mb-4">
              <h1 className="text-2xl font-semibold">Batch Jobs</h1>
            </div>
            <div className="space-y-4">
              <Table>
                <TableHeader>
                  <TableRow>
                    <TableHead className="w-[50%]">Job</TableHead>
                    <TableHead className="w-[15%] @[630px]:table-cell hidden">Status</TableHead>
                    <TableHead className="w-[35%] @[630px]:table-cell hidden">Progress</TableHead>
                  </TableRow>
                </TableHeader>
                <TableBody>
                  {batchJobs.map((job) => (
                    <TableRow 
                      key={job.id}
                      onClick={() => handleBatchJobClick(job)}
                      className={`cursor-pointer transition-colors duration-200 
                        ${job.id === selectedBatchJob?.id ? 'bg-muted' : 'hover:bg-muted'}`}
                    >
                      <TableCell>
                        {/* Narrow variant - visible below 630px */}
                        <div className="block @[630px]:hidden">
                          <div className="flex justify-between">
                            <div className="w-[40%] space-y-0.5">
                              <div className="font-semibold truncate">
                                <span className={job.id === selectedBatchJob?.id ? 'text-focus' : ''}>
                                  {job.scorecard?.name || 'Unknown Scorecard'}
                                </span>
                              </div>
                              <div className="text-sm text-muted-foreground">
                                {job.score?.name || 'Unknown Score'}
                              </div>
                              <div className="text-sm text-muted-foreground">
                                {job.type}
                              </div>
                              <div className="text-sm text-muted-foreground">
                                {job.modelProvider} / {job.modelName}
                              </div>
                            </div>
<<<<<<< HEAD
                            <div className="text-sm text-muted-foreground">
                              Batch ID: {job.batchId}
                            </div>
                            <div className="text-sm text-muted-foreground">
                              {job.completedRequests || 0} / {job.scoringJobCountCache || 0} 
                              completed
=======
                            <div className="w-[55%] space-y-2">
                              <div className="flex items-center gap-2 justify-end">
                                <Badge 
                                  variant={
                                    job.status === 'COMPLETED' ? 'success' :
                                    job.status === 'FAILED' ? 'destructive' :
                                    'default'
                                  }
                                >
                                  {job.status}
                                </Badge>
                              </div>
                              <ProgressBar 
                                progress={getProgressPercentage(job)}
                                processedItems={job.completedRequests ?? 0}
                                totalItems={job.scoringJobCountCache ?? 0}
                                color="secondary"
                                isFocused={job.id === selectedBatchJob?.id}
                              />
>>>>>>> c1192ec2
                            </div>
                          </div>
                        </div>

                        {/* Wide variant - visible at 630px and above */}
                        <div className="hidden @[630px]:block">
                          <div className="font-semibold">
                            <span className={job.id === selectedBatchJob?.id ? 'text-focus' : ''}>
                              {job.scorecard?.name || 'Unknown Scorecard'}
                            </span>
                          </div>
                          <div className="text-sm text-muted-foreground">
                            {job.score?.name || 'Unknown Score'}
                          </div>
                          <div className="text-sm text-muted-foreground">
                            {job.type}
                          </div>
                          <div className="text-sm text-muted-foreground">
                            {job.modelProvider} / {job.modelName}
                          </div>
                        </div>
<<<<<<< HEAD
                      </div>
                    </div>
                  </TableCell>
                  <TableCell className="hidden @[630px]:table-cell">
                    <div className="flex items-center gap-2">
                      {getStatusIcon(job.status)}
                      <span className="capitalize">{job.status}</span>
                    </div>
                  </TableCell>
                  <TableCell className="hidden @[630px]:table-cell">
                    <div className="space-y-1">
                      <div className="text-sm">
                        {job.completedRequests || 0} / {job.scoringJobCountCache || 0} completed
                      </div>
                      <div className="h-2 w-full bg-muted rounded-full overflow-hidden">
                        <div 
                          className="h-full bg-primary rounded-full transition-all"
                          style={{ width: `${getProgressPercentage(job)}%` }}
=======
                      </TableCell>

                      <TableCell className="hidden @[630px]:table-cell w-[15%] text-right">
                        <ProgressBar 
                          progress={getProgressPercentage(job)}
                          processedItems={job.completedRequests ?? 0}
                          totalItems={job.scoringJobCountCache ?? 0}
                          color="secondary"
                          isFocused={job.id === selectedBatchJob?.id}
>>>>>>> c1192ec2
                        />
                      </TableCell>

                      <TableCell className="hidden @[630px]:table-cell">
                        <div className="flex items-center gap-2">
                          {getStatusIcon(job.status)}
                          <Badge 
                            variant={
                              job.status === 'COMPLETED' ? 'success' :
                              job.status === 'FAILED' ? 'destructive' :
                              'default'
                            }
                          >
                            {job.status}
                          </Badge>
                        </div>
                      </TableCell>
                    </TableRow>
                  ))}
                </TableBody>
              </Table>
            </div>
          </div>
        </div>

        {selectedBatchJob && !isNarrowViewport && !isFullWidth && (
          <div
            className="w-2 relative cursor-col-resize flex-shrink-0 group"
            onMouseDown={handleDragStart}
          >
            <div className="absolute inset-0 rounded-full transition-colors duration-150 
              group-hover:bg-accent" />
          </div>
        )}

        {selectedBatchJob && (
          <div className={`
            flex flex-col flex-1 
            ${isNarrowViewport || isFullWidth ? 'w-full' : ''}
            h-full
          `}
          style={!isNarrowViewport && !isFullWidth ? {
            width: `${100 - leftPanelWidth}%`
          } : undefined}>
            <BatchJobTask
              variant="detail"
              task={{
                id: selectedBatchJob.id,
                type: selectedBatchJob.type,
                scorecard: '',
                score: '',
                time: selectedBatchJob.completedAt || selectedBatchJob.startedAt || new Date().toISOString(),
                summary: `${getProgressPercentage(selectedBatchJob)}% complete`,
                description: selectedBatchJob.errorMessage || undefined,
                data: {
                  type: selectedBatchJob.type,
                  status: selectedBatchJob.status,
                  totalRequests: selectedBatchJob.scoringJobCountCache || 0,
                  completedRequests: selectedBatchJob.completedRequests || 0,
                  failedRequests: selectedBatchJob.failedRequests || 0,
                  startedAt: selectedBatchJob.startedAt || undefined,
                  estimatedEndAt: selectedBatchJob.estimatedEndAt || undefined,
                  completedAt: selectedBatchJob.completedAt || undefined,
                  errorMessage: selectedBatchJob.errorMessage || undefined,
                  errorDetails: selectedBatchJob.errorDetails || undefined,
                  modelProvider: selectedBatchJob.modelProvider,
                  modelName: selectedBatchJob.modelName,
                  scoringJobs: []
                }
              }}
              isFullWidth={isFullWidth}
              onToggleFullWidth={() => setIsFullWidth(!isFullWidth)}
              onClose={() => {
                setSelectedBatchJob(null)
                setIsFullWidth(false)
              }}
            />
          </div>
        )}
      </div>
    </div>
  )
} <|MERGE_RESOLUTION|>--- conflicted
+++ resolved
@@ -227,36 +227,8 @@
   items: Schema['BatchJob']['type'][];
 }
 
-interface BatchJob {
-  id: string
-  type: string
-  status: string
-  accountId: string
-  batchId: string
-  completedRequests?: number
-  scoringJobCountCache: number
-  startedAt?: string
-  modelProvider?: string
-  modelName?: string
-  parameters?: Record<string, any>
-  createdAt: string
-  updatedAt: string
-}
-
-// Add these type definitions at the top of the file
-import { Schema } from '@/amplify/data/resource'
-type BatchJobType = Schema['BatchJob']['Type']
-type SubscriptionMessage = {
-  data: BatchJobType
-  errors?: Array<{ message: string }>
-}
-
 export default function BatchesDashboard() {
-<<<<<<< HEAD
-  const [batchJobs, setBatchJobs] = useState<BatchJob[]>([])
-=======
   const [batchJobs, setBatchJobs] = useState<BatchJobWithCount[]>([])
->>>>>>> c1192ec2
   const [isLoading, setIsLoading] = useState(true)
   const [accountId, setAccountId] = useState<string | null>(null)
   const [error, setError] = useState<Error | null>(null)
@@ -308,14 +280,6 @@
   }, [])
 
   useEffect(() => {
-<<<<<<< HEAD
-    // Define subscription type
-    type SubscriptionCleanup = {
-      unsubscribe: () => void;
-    }
-    
-    let subscription: SubscriptionCleanup | null = null
-=======
     const handleKeyDown = (event: KeyboardEvent) => {
       if (selectedBatchJob && event.key === 'Escape') {
         setSelectedBatchJob(null)
@@ -330,89 +294,12 @@
   const handleActionClick = (e: React.MouseEvent<HTMLButtonElement>) => {
     e.stopPropagation()
   }
->>>>>>> c1192ec2
 
   useEffect(() => {
     let subscriptions: { unsubscribe: () => void }[] = [];
 
     const setupRealTimeSync = async () => {
       try {
-<<<<<<< HEAD
-        const [accountResult, initialBatchJobs] = await Promise.all([
-          listFromModel<Schema['Account']['type']>(
-            client.models.Account, 
-            { key: { eq: ACCOUNT_KEY } }
-          ),
-          listFromModel<BatchJob>(client.models.BatchJob)
-        ])
-
-        if (accountResult.data.length > 0) {
-          const foundAccountId = accountResult.data[0].id
-          setAccountId(foundAccountId)
-          
-          setBatchJobs(initialBatchJobs.data.filter(b => 
-            b.accountId === foundAccountId
-          ))
-          setIsLoading(false)
-
-          console.log('Setting up subscriptions for BatchJobs with filter:', {
-            accountId: foundAccountId
-          })
-
-          const handleBatchUpdate = (message: SubscriptionMessage) => {
-            console.log('Received batch update:', message)
-            // Refresh the full list when we get an update
-            listFromModel<BatchJob>(
-              client.models.BatchJob
-            ).then(result => {
-              const items = result.data
-              console.log('Refreshed batch jobs:', items)
-              setBatchJobs(items.filter(item => 
-                item && item.accountId === foundAccountId
-              ))
-            })
-          }
-
-          // Subscribe to onCreate with proper typing
-          const createSub = client.models.BatchJob.onCreate().subscribe({
-            next: (message: SubscriptionMessage) => handleBatchUpdate(message),
-            error: (error: Error) => {
-              console.error('onCreate subscription error:', error)
-              setError(error)
-            }
-          })
-
-          // Subscribe to onUpdate with proper typing
-          const updateSub = client.models.BatchJob.onUpdate().subscribe({
-            next: (message: SubscriptionMessage) => handleBatchUpdate(message),
-            error: (error: Error) => {
-              console.error('onUpdate subscription error:', error)
-              setError(error)
-            }
-          })
-
-          // Subscribe to onDelete with proper typing
-          const deleteSub = client.models.BatchJob.onDelete().subscribe({
-            next: (message: SubscriptionMessage) => handleBatchUpdate(message),
-            error: (error: Error) => {
-              console.error('onDelete subscription error:', error)
-              setError(error)
-            }
-          })
-
-          subscription = {
-            unsubscribe: () => {
-              console.log('Cleaning up subscriptions')
-              createSub.unsubscribe()
-              updateSub.unsubscribe()
-              deleteSub.unsubscribe()
-            }
-          }
-
-          console.log('Subscriptions setup complete')
-        } else {
-          setIsLoading(false)
-=======
         const { data: accounts } = await listAccounts();
         if (accounts.length === 0) {
           setIsLoading(false);
@@ -488,7 +375,6 @@
           subscriptions.push(deleteSub);
 
           console.log('Subscriptions setup complete');
->>>>>>> c1192ec2
         }
 
       } catch (error) {
@@ -501,33 +387,18 @@
     setupRealTimeSync();
 
     return () => {
-<<<<<<< HEAD
-      if (subscription) {
-        console.log('Cleaning up subscription')
-        subscription.unsubscribe()
-      }
-    }
-  }, [])
-=======
       console.log('Cleaning up subscriptions');
       subscriptions.forEach(sub => sub.unsubscribe());
     };
   }, []);
->>>>>>> c1192ec2
 
   const handleBatchJobClick = (job: BatchJobWithCount) => {
     setSelectedBatchJob(job)
   }
 
-<<<<<<< HEAD
-  const getProgressPercentage = (job: BatchJob) => {
-    if (!job.scoringJobCountCache) return 0
-    return Math.round((job.completedRequests || 0) / job.scoringJobCountCache * 100)
-=======
   const handleBatchJobClose = () => {
     setSelectedBatchJob(null)
     setIsFullWidth(false)
->>>>>>> c1192ec2
   }
 
   if (isLoading) {
@@ -593,14 +464,6 @@
                                 {job.modelProvider} / {job.modelName}
                               </div>
                             </div>
-<<<<<<< HEAD
-                            <div className="text-sm text-muted-foreground">
-                              Batch ID: {job.batchId}
-                            </div>
-                            <div className="text-sm text-muted-foreground">
-                              {job.completedRequests || 0} / {job.scoringJobCountCache || 0} 
-                              completed
-=======
                             <div className="w-[55%] space-y-2">
                               <div className="flex items-center gap-2 justify-end">
                                 <Badge 
@@ -620,7 +483,6 @@
                                 color="secondary"
                                 isFocused={job.id === selectedBatchJob?.id}
                               />
->>>>>>> c1192ec2
                             </div>
                           </div>
                         </div>
@@ -642,26 +504,6 @@
                             {job.modelProvider} / {job.modelName}
                           </div>
                         </div>
-<<<<<<< HEAD
-                      </div>
-                    </div>
-                  </TableCell>
-                  <TableCell className="hidden @[630px]:table-cell">
-                    <div className="flex items-center gap-2">
-                      {getStatusIcon(job.status)}
-                      <span className="capitalize">{job.status}</span>
-                    </div>
-                  </TableCell>
-                  <TableCell className="hidden @[630px]:table-cell">
-                    <div className="space-y-1">
-                      <div className="text-sm">
-                        {job.completedRequests || 0} / {job.scoringJobCountCache || 0} completed
-                      </div>
-                      <div className="h-2 w-full bg-muted rounded-full overflow-hidden">
-                        <div 
-                          className="h-full bg-primary rounded-full transition-all"
-                          style={{ width: `${getProgressPercentage(job)}%` }}
-=======
                       </TableCell>
 
                       <TableCell className="hidden @[630px]:table-cell w-[15%] text-right">
@@ -671,7 +513,6 @@
                           totalItems={job.scoringJobCountCache ?? 0}
                           color="secondary"
                           isFocused={job.id === selectedBatchJob?.id}
->>>>>>> c1192ec2
                         />
                       </TableCell>
 
